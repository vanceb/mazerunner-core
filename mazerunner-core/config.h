/******************************************************************************
 * Project: mazerunner-core                                                   *
 * -----                                                                      *
 * Copyright 2022 - 2023 Peter Harrison, Micromouseonline                     *
 * -----                                                                      *
 * Licence:                                                                   *
 *     Use of this source code is governed by an MIT-style                    *
 *     license that can be found in the LICENSE file or at                    *
 *     https://opensource.org/licenses/MIT.                                   *
 ******************************************************************************/

#ifndef CONFIG_H
#define CONFIG_H

#include <Arduino.h>
#define CODE "MAZERUNNER-CORE"
/***
 * The config.h file determines the actual robot variant that
 * will be the target for the build.
 *
 * This files lets you pick a specific robot that has its unique
 * configuration stored in that file. In this way, you can write
 * generic code that will work with a variety of different actual
 * robots. There are a number of example robot files in the project.
 * You should pick one that is closest to your setup, copy it and
 * then amend the details in that copy. Finally, add or modify
 * the selection settings below to use your new robot configuration.
 *
 */

/*************************************************************************/
#define STRING2(x) #x
#define STRING(x) STRING2(x)

const float RADIANS_PER_DEGREE = 2 * PI / 360.0;
const float DEGREES_PER_RADIAN = 360.0 / 2 * PI;

/***
 * Structure definitions used in the software. Declared here for lack of a
 * better place because the structure is needed by the robot configs.
 *
 * Robot specific instances and values are in the robot config file.
 *
 * TODO: redefine these in terms of offsets from cell centre
 * TODO: replace trigger value with sensor identifier
 */
struct TurnParameters {
  int speed;         // mm/s    - constant forward speed during turn
  int entry_offset;  // mm      - distance from turn pivot to turn start
  int exit_offset;   // mm      - distance from turn pivot to turn end
  float angle;       // deg     - total turn angle
  float omega;       // deg/s   - maximum angular velocity
  float alpha;       // deg/s/s - angular acceleration
  int trigger;       //         - front sensor value at start of turn
};

/*************************************************************************/
/***
 * You may use a slightly different hardware platform than UKMARSBOT
 * Here you can include a suitable hardware configuration to define
 * things like IO pins, ADC channels and so on
 */

/// list the hardware platforms you can suport
#define HARDWARE_UNKNOWN 0
#define HARDWARE_UKMARSBOT_1_3A 1

/// define the choice for this build
#define HARDWARE HARDWARE_UKMARSBOT_1_3A

/// include the relevant config file
#if HARDWARE == HARDWARE_UKMARSBOT_1_3A
#include "config-ukmarsbot.h"
#else
#error "NO HARDWARE DEFINED"
#endif

/*************************************************************************/
/***
 * It is possible that you might want to run the robot in a number of
 * different mazes with different calibration values. The config file
 * can have different sensor defaults for each of these environments
 * so here you can define which set will be used.
 */
/// these are the events that require individual settings
#define EVENT_HOME 1
#define EVENT_UK 2
#define EVENT_PORTUGAL 3
#define EVENT_APEC 4

// choose the one you will be using BEFORE selecting the robot below
#define EVENT EVENT_HOME
#if EVENT == EVENT_HOME
#define GOAL Location(2, 2)
#else
#define GOAL Location(7, 7)
#endif
// This is the size, in mm,  for each cell in the maze.
const float FULL_CELL = 180.0f;
const float HALF_CELL = FULL_CELL / 2.0;

/*************************************************************************/
/***
 * Even with the same basic hardware, you may build robots with different
 * characteristics such as the motor gear ratio or the wheel size or sensor
 * arrangement.
 *
 * These characteristics are kept in their own config files. Add you robot
 * to the list and create a corresponding config file with its custom values.
 *
 * If you have only one robot then you can reduce this section to a single
 * include line.
 */
/// these are the variants that you can run
#define ROBOT_NOT_DEFINED 0
#define ROBOT_CORE_R1D2 1

<<<<<<< HEAD
// This selects the robot configuration to use
#define ROBOT ROBOT_CORE_R1D2
=======
/// this is the variant you are building for.
#define ROBOT ROBOT_ORION
>>>>>>> ffea99a7

// This includes the actual robot configuration
#if ROBOT == ROBOT_CORE_R1D2
#include "config-robot-r1d2.h"
#elif ROBOT == ROBOT_ORION
#include "config-robot-orion.h"
#else
#error "NO ROBOT DEFINED"
#endif

/*************************************************************************/
/***
 * This piece of magic lets you define a variable, such as the maze, that can
 * survive a processor reset. The downside is that you MUST take care to
 * properly initialise it when necessary. If you just turn on the robot for
 * example, the maze will have random data in it.
 *
 * CLEAR THE MAZE BEFORE EVERY CONTEST
 *
 * The mazerunner code clears the maze if the user button is held down during
 * a reset.
 */
#define PERSISTENT __attribute__((section(".noinit")))

#endif<|MERGE_RESOLUTION|>--- conflicted
+++ resolved
@@ -115,13 +115,8 @@
 #define ROBOT_NOT_DEFINED 0
 #define ROBOT_CORE_R1D2 1
 
-<<<<<<< HEAD
 // This selects the robot configuration to use
 #define ROBOT ROBOT_CORE_R1D2
-=======
-/// this is the variant you are building for.
-#define ROBOT ROBOT_ORION
->>>>>>> ffea99a7
 
 // This includes the actual robot configuration
 #if ROBOT == ROBOT_CORE_R1D2
