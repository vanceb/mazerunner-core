/******************************************************************************
 * Project: mazerunner-core                                                   *
 * -----                                                                      *
 * Copyright 2022 - 2023 Peter Harrison, Micromouseonline                     *
 * -----                                                                      *
 * Licence:                                                                   *
 *     Use of this source code is governed by an MIT-style                    *
 *     license that can be found in the LICENSE file or at                    *
 *     https://opensource.org/licenses/MIT.                                   *
 ******************************************************************************/

#ifndef MOUSE_H
#define MOUSE_H
#include "Arduino.h"
#include "config.h"
#include "maze.h"
#include "motion.h"
#include "reporting.h"
#include "sensors.h"
#include "switches.h"

/***
 * The Mouse class is really a subclass of a more generic robot. It should
 * add functionality to a robot class by providing specific mapping and
 * planning features that are more closely aligned with its purpose.
 *
 * In the same way, a ine follower and a sumo robot are also subclasses
 * of Robot.
 *
 * This code combines Robot with Mouse. If you are writing for several
 * different events, consider creating a Robot class for all the basic
 * functionality and then extending it for the individual contest events.
 */
class Mouse;
extern Mouse mouse;

class Mouse {
 public:
  enum State { FRESH_START, SEARCHING, INPLACE_RUN, SMOOTH_RUN, FINISHED };

  enum TurnType {
    SS90EL = 0,
    SS90ER = 1,
    SS90L = 2,
    SS90R = 3,
  };

  Mouse() {
    init();
  }

  void init() {
    m_handStart = false;
    sensors.set_steering_mode(STEERING_OFF);
    m_location = Location(0, 0);
    m_heading = NORTH;
  }

<<<<<<< HEAD
  /* Walls Detected */

  /* Testbed function*/
  void svb_test(bool hand_start = false) {
    delay(200);
    m_location = START;
    m_heading = NORTH;
    sensors.enable();
    motion.reset_drive_system();
    sensors.set_steering_mode(STEERING_OFF);  // never steer from zero speed
    motion.move(BACK_WALL_TO_CENTER, SEARCH_SPEED / 2, SEARCH_SPEED / 2, SEARCH_ACCELERATION / 2);
    motion.set_position(HALF_CELL);
    motion.move(SENSING_POSITION, SEARCH_SPEED / 2, 0, SEARCH_ACCELERATION / 2);

    /* Report sensor data */
    reporter.wall_sensor_header();
    reporter.print_wall_sensors();
    printer.print(" [");
    printer.print(sensors.see_left_wall ? "L" : "-");
    printer.print(sensors.see_front_wall ? "F" : "-");
    printer.print(sensors.see_right_wall ? "R" : "-");
    printer.print("] ");
    reporter.log_action_status('-', ' ', m_location, m_heading);
    printer.println();

    while (sensors.wait_for_user_start() == LEFT_START) {
      motion.move(FULL_CELL, SEARCH_SPEED / 2, 0, SEARCH_ACCELERATION / 2);
      reporter.print_wall_sensors();
      printer.print(" [");
      printer.print(sensors.see_left_wall ? "L" : "-");
      printer.print(sensors.see_front_wall ? "F" : "-");
      printer.print(sensors.see_right_wall ? "R" : "-");
      printer.print("] ");
      reporter.log_action_status('-', ' ', m_location, m_heading);
      printer.println();
      motion.set_position(-FULL_CELL);
    }

    sensors.disable();
    motion.reset_drive_system();
  }

=======
  //***************************************************************************//
>>>>>>> ffea99a7
  /**
   * change the mouse heading but do not physically turn
   */

  void set_heading(Heading new_heading) {
    m_heading = new_heading;
  }

  //***************************************************************************//
  /**
   * Used to bring the mouse to a halt, centered in a cell.
   *
   * If there is a wall ahead, it will use that for a reference to make sure it
   * is well positioned.
   *
   * On entry the robot is at some position that is an offset from the threshold
   * of the previous cell. Remember that all offset positions start at zero for the
   * cell threshold with 90mm (HALF_CELL) being the centre.
   * The robot is moving forwards. Since this is generally used in the search, the
   * position is likely to have some value between 170 and 190mm and the offset of
   * centre of the next cell is (FULL_CELL + HALF_CELL) = 270mm in the classic
   * contest.
   *
   * TODO: the critical values are robot-dependent.
   *
   * TODO: need a function just to adjust forward position
   *
   * TODO: It would be better to use the distance rather than sensor readigs here
   */
  static void stopAndAdjust() {
    float remaining = (FULL_CELL + HALF_CELL) - motion.position();
    sensors.set_steering_mode(STEERING_OFF);
    // Keep moving with the intent of stopping at the cell centre
    motion.start_move(remaining, motion.velocity(), 0, motion.acceleration());
    // While waiting, check to see if a front wall becomes visible and break
    // out early if it does
    while (not motion.move_finished()) {
      if (sensors.get_front_sum() > (FRONT_REFERENCE - 150)) {
        break;
      }
      delay(2);
    }
    // If the wait finished early because of a wall ahead then use that
    // wall to creep up on the cell centre
    if (sensors.see_front_wall) {
      while (sensors.get_front_sum() < FRONT_REFERENCE) {
        motion.start_move(10, 50, 0, 1000);
        delay(2);
      }
    }
  }

  //***************************************************************************//
  /**
   * These convenience functions will bring the robot to a halt
   * before actually turning.
   *
   * Note that they do not change the robot's heading. That is
   * the responsibility of the caller.
   */

  void turn_IP180() {
    motion.reset_drive_system();
    static int direction = 1;
    direction *= -1;  // alternate direction each time it is called
    motion.spin_turn(direction * 180, OMEGA_SPIN_TURN, ALPHA_SPIN_TURN);
    motion.reset_drive_system();
  }

  /***
   * Turn in place
   *
   * turn_IP90 is a convenience function that will turn in the direction
   * of the occluded sensor (left or right)
   *
   * The turn_IP90L and turn_IP90R do the actual turns
   */

  void turn_IP90() {
    uint8_t side = sensors.wait_for_user_start();
    motion.reset_drive_system();
    if (side == LEFT_START) {
      turn_IP90L();
    } else {
      turn_IP90R();
    }
    motion.reset_drive_system();
  }

  void turn_IP90R() {
    motion.spin_turn(-90, OMEGA_SPIN_TURN, ALPHA_SPIN_TURN);
  }

  void turn_IP90L() {
    motion.spin_turn(90, OMEGA_SPIN_TURN, ALPHA_SPIN_TURN);
  }

  //***************************************************************************//
  /** Search turns
   *
   * These turns assume that the robot is crossing the cell boundary but is still
   * short of the start position of the turn.
   *
   * The turn will be a smooth, coordinated turn that should finish short of
   * the next cell boundary.
   *
   * Does NOT update the mouse heading but it possibly should
   *
   *
   * TODO: There is only just enough space to get down to turn speed. Increase turn speed?
   *
   */
  void turn_smooth(int turn_id) {
    sensors.set_steering_mode(STEERING_OFF);
    motion.set_target_velocity(SEARCH_TURN_SPEED);
    TurnParameters params = turn_params[turn_id];

    float trigger = params.trigger;
    if (sensors.see_left_wall) {
      trigger += EXTRA_WALL_ADJUST;
    }
    if (sensors.see_right_wall) {
      trigger += EXTRA_WALL_ADJUST;
    }

    bool triggered_by_sensor = false;
    float turn_point = FULL_CELL + HALF_CELL - params.entry_offset;
    // Now we wait until we detect the turn start condition
    // TODO: there is room for improvement here
    while (motion.position() < turn_point) {
      if (sensors.get_front_sum() > trigger) {
        motion.set_target_velocity(motion.velocity());  // prevent speed changes
        triggered_by_sensor = true;
        break;
      }
    }
    char note = triggered_by_sensor ? 's' : 'd';
    char dir = (turn_id & 1) ? 'R' : 'L';
    reporter.log_action_status(dir, note, m_location, m_heading);  // the sensors triggered the turn
    // finally we get to actually turn
    motion.turn(params.angle, params.omega, 0, params.alpha);
    // robot should be at output offset - run to the sensing position
    int end_point = HALF_CELL + params.exit_offset;
    motion.move(SENSING_POSITION - end_point, motion.velocity(), SEARCH_SPEED, SEARCH_ACCELERATION);
    motion.set_position(SENSING_POSITION);
  }

  //***************************************************************************//
  /***
   * bring the mouse to a halt in the center of the current cell. That is,
   * the cell it is entering.
   *
   * On entry, we assume that the mouse knows its position in terms of the
   * distance from the start of the last cell.
   */
  void stop_at_center() {
    bool has_wall = sensors.see_front_wall;
    sensors.set_steering_mode(STEERING_OFF);
    float remaining = (FULL_CELL + HALF_CELL) - motion.position();
    // finish at very low speed so we can adjust from the wall ahead if present
    motion.start_move(remaining, motion.velocity(), 30, motion.acceleration());
    if (has_wall) {
      while (sensors.get_front_sum() < FRONT_REFERENCE) {
        delay(2);
      }
    } else {
      while (not motion.move_finished()) {
        delay(2);
      };
    }
    // Be sure robot has come to a halt.
    motion.stop();
  }

  //***************************************************************************//
  /**
   * The robot is already moving so it is enough to let it carry on until
   * the next sensing position is reached.
   * Subtracting one full cell from the current position tricks the motion
   * control into thinking it is at (or just before) the start of a new cell.
   * Then it just waits until it gets to the next sensing position.
   */
  void move_ahead() {
    // Move to the next sensing position
    motion.move(FULL_CELL, SEARCH_SPEED, 0, SEARCH_ACCELERATION);
    motion.set_position(SENSING_POSITION);
  }

  //***************************************************************************//
  void turn_left() {
    reporter.log_action_status('L', ' ', m_location, m_heading);
    // Move to cell centre
    motion.move(HALF_CELL + (FULL_CELL - SENSING_POSITION), SEARCH_SPEED, 0, SEARCH_ACCELERATION);
    // Turn
    turn_IP90L();
    // Set the new heading
    m_heading = left_from(m_heading);
    motion.move(HALF_CELL - (FULL_CELL - SENSING_POSITION), SEARCH_SPEED, 0, SEARCH_ACCELERATION);
    motion.set_position(SENSING_POSITION);
  }

  //***************************************************************************//
  void turn_right() {
    reporter.log_action_status('R', ' ', m_location, m_heading);
    // Move to cell centre
    motion.move(HALF_CELL + (FULL_CELL - SENSING_POSITION), SEARCH_SPEED, 0, SEARCH_ACCELERATION);
    // Turn
    turn_IP90R();
    // Set the new heading
    m_heading = right_from(m_heading);
    motion.move(HALF_CELL - (FULL_CELL - SENSING_POSITION), SEARCH_SPEED, 0, SEARCH_ACCELERATION);
    motion.set_position(SENSING_POSITION);
  }

  //***************************************************************************//
  /***
   * As with all the search turns, this command will be called after the robot has
   * reached the search decision point and decided its next move. It is not known
   * how long that takes or what the exact position will be.
   *
   * Turning around is always going to be an in-place operation so it is important
   * that the robot is stationary and as well centred as possible.
   *
   * It only takes 27mm of travel to come to a halt from normal search speed.
   */
  void turn_back() {
    reporter.log_action_status('B', ' ', m_location, m_heading);
    turn_IP180();
    float distance = HALF_CELL - (FULL_CELL - SENSING_POSITION);
    motion.move(distance, SEARCH_SPEED, 0, SEARCH_ACCELERATION);
    motion.set_position(SENSING_POSITION);
    m_heading = behind_from(m_heading);
  }

  //***************************************************************************//
  /***
   * A simple wall follower that knows where it is
   * It will follow the left wall until it reaches the supplied taget
   * cell.
   */
  void follow_to(Location target) {
    Serial.println(F("Follow TO"));
    m_handStart = true;
    m_location = START;
    m_heading = NORTH;
    maze.initialise();
    sensors.wait_for_user_start();
    sensors.enable();
    motion.reset_drive_system();
    sensors.set_steering_mode(STEERING_OFF);
    motion.move(BACK_WALL_TO_CENTER, SEARCH_SPEED, SEARCH_SPEED, SEARCH_ACCELERATION);
    motion.set_position(HALF_CELL);
    Serial.println(F("Off we go..."));
    motion.wait_until_position(SENSING_POSITION);
    // at the start of this loop we are always at the sensing point
    while (m_location != target) {
      if (switches.button_pressed()) {
        break;
      }
      Serial.println();
      reporter.log_action_status('-', ' ', m_location, m_heading);
      sensors.set_steering_mode(STEER_NORMAL);
      m_location = m_location.neighbour(m_heading);
      update_map();
      Serial.write(' ');
      Serial.write('|');
      Serial.write(' ');
      char action = '#';
      if (m_location != target) {
        if (!sensors.see_left_wall) {
          turn_left();
          action = 'L';
        } else if (!sensors.see_front_wall) {
          move_ahead();
          action = 'F';
        } else if (!sensors.see_right_wall) {
          turn_right();
          action = 'R';
        } else {
          turn_back();
          action = 'B';
        }
      }
      reporter.log_action_status(action, ' ', m_location, m_heading);
    }
    // we are entering the target cell so come to an orderly
    // halt in the middle of that cell
    stop_at_center();
    Serial.println();
    Serial.println(F("Arrived!  "));
    delay(250);
    sensors.disable();
    motion.reset_drive_system();
    sensors.set_steering_mode(STEERING_OFF);
  }

  /****************************************************************************/
  /***
   * This function moves the mouse from the start position to a target location
   * which is specified as a distance from the start position.
   *
   * Use this function to help with calibration of the encoders and wheel
   * diameter.
   *
   * You could also modify it to generate sensor data or control
   * teemetry while running.
   *
   * @param mm the distance from the start location to the target position
   */
  void run(int mm) {
    Serial.println(F("Follow TO"));
    m_handStart = true;
    m_location = START;
    m_heading = NORTH;
    maze.initialise();
    sensors.wait_for_user_start();
    sensors.enable();
    motion.reset_drive_system();
    sensors.set_steering_mode(STEER_NORMAL);
    motion.move(BACK_WALL_TO_CENTER, SEARCH_SPEED, SEARCH_SPEED, SEARCH_ACCELERATION);
    motion.set_position(HALF_CELL);
    motion.move(mm, SEARCH_SPEED, 0, SEARCH_ACCELERATION);
    Serial.println();
    Serial.println(F("Arrived!  "));
    delay(250);
    sensors.disable();
    motion.reset_drive_system();
    sensors.set_steering_mode(STEERING_OFF);
  }

  /****************************************************************************/
  /***
   * search_to will cause the mouse to move to the given target cell
   * using safe, exploration speeds and turns.
   *
   * During the search, walls will be mapped but only when first seen.
   * A wall will not be changed once it has been mapped.
   *
   * It is possible for the mapping process to make the mouse think it
   * is walled in with no route to the target if wals are falsely
   * identified as present.
   *
   * On entry, the mouse will know its location and heading and
   * will begin by moving forward. The assumption is that the mouse
   * is already facing in an appropriate direction.
   *
   * All paths will start with a straight.
   *
   * If the function is called with handstart set true, you can
   * assume that the mouse is already backed up to the wall behind.
   *
   * Otherwise, the mouse is assumed to be centrally placed in a cell
   * and may be stationary or moving.
   *
   * The walls for the current location are assumed to be correct in
   * the map since mapping is always done by looking ahead into the
   * cell that is about to be entered.
   *
   * On exit, the mouse will be centered in the target cell still
   * facing in the direction it entered that cell. This will
   * always be one of the four cardinal directions NESW
   *
   */

  void search_to(Location target) {
    maze.flood(target);
    delay(200);
    sensors.enable();
    motion.reset_drive_system();
    sensors.set_steering_mode(STEERING_OFF);  // never steer from zero speed
    if (not m_handStart) {
      // back up to the wall behind
      // TODO: what if there is not a wall?
      // perhaps the caller should decide so this ALWAYS starts at the cell centre?
      motion.move(-BACK_WALL_TO_CENTER, SEARCH_SPEED / 4, 0, SEARCH_ACCELERATION / 2);
    }
    motion.move(BACK_WALL_TO_CENTER, SEARCH_SPEED, SEARCH_SPEED, SEARCH_ACCELERATION);
    motion.set_position(HALF_CELL);
    Serial.print(F("Off we go..."));
    printer.print('[');
    printer.print(target.x);
    printer.print(',');
    printer.print(target.y);
    printer.print(']');
    Serial.println();

    motion.wait_until_position(SENSING_POSITION);
    // Each iteration of this loop starts at the sensing point
    while (m_location != target) {
      if (switches.button_pressed()) {  // allow user to abort gracefully
        break;
      }
      Serial.println();
      reporter.log_action_status('-', ' ', m_location, m_heading);
      sensors.set_steering_mode(STEER_NORMAL);
      m_location = m_location.neighbour(m_heading);  // the cell we are about to enter
      update_map();
      maze.flood(target);
      unsigned char newHeading = maze.heading_to_smallest(m_location, m_heading);
      unsigned char hdgChange = (newHeading - m_heading) & 0x3;
      if (m_location != target) {
        switch (hdgChange) {
          // each of the following actions will finish with the
          // robot moving and at the sensing point ready for the
          // next loop iteration
          case AHEAD:
            move_ahead();
            break;
          case RIGHT:
            turn_right();
            break;
          case BACK:
            turn_back();
            break;
          case LEFT:
            turn_left();
            break;
        }
      }
    }
    // we are entering the target cell so come to an orderly
    // halt in the middle of that cell
    stop_at_center();
    sensors.disable();
    Serial.println();
    Serial.println(F("Arrived!  "));
    delay(250);
    motion.reset_drive_system();
    sensors.set_steering_mode(STEERING_OFF);
  }

<<<<<<< HEAD
  void search_to_two(Location target) {
    maze.flood(target);
    delay(200);
    sensors.enable();
    motion.reset_drive_system();
    sensors.set_steering_mode(STEERING_OFF);  // never steer from zero speed
    if (not m_handStart) {
      // back up to the wall behind
      // TODO: what if there is not a wall?
      // perhaps the caller should decide so this ALWAYS starts at the cell centre?
      motion.move(-BACK_WALL_TO_CENTER, SEARCH_SPEED / 4, 0, SEARCH_ACCELERATION / 2);
      motion.move(BACK_WALL_TO_CENTER, SEARCH_SPEED / 4, 0, SEARCH_ACCELERATION / 2);
    }

    motion.set_position(HALF_CELL);
    motion.move(SENSING_POSITION - HALF_CELL, SEARCH_SPEED, 0, SEARCH_ACCELERATION);
    Serial.print(F("Off we go..."));
    printer.print('[');
    printer.print(target.x);
    printer.print(',');
    printer.print(target.y);
    printer.print(']');
    Serial.println();

    // Each iteration of this loop starts at the sensing point
    while (m_location != target) {
      if (switches.button_pressed()) {  // allow user to abort gracefully
        break;
      }

      Serial.println();
      reporter.log_action_status('-', ' ', m_location, m_heading);
      delay(1000);  // SVB - Lets see what's happening
      sensors.set_steering_mode(STEERING_OFF);
      m_location = m_location.neighbour(m_heading);  // the cell we are about to enter
      update_map();
      maze.flood(target);
      unsigned char newHeading = maze.heading_to_smallest(m_location, m_heading);
      unsigned char hdgChange = (newHeading - m_heading) & 0x3;
      if (m_location != target) {
        switch (hdgChange) {
          // each of the following actions will finish with the
          // robot moving and at the sensing point ready for the
          // next loop iteration
          case AHEAD:
            move_ahead();
            break;
          case RIGHT:
            turn_right();
            break;
          case BACK:
            turn_back();
            break;
          case LEFT:
            turn_left();
            break;
        }
      }
    }
    // we are entering the target cell so come to an orderly
    // halt in the middle of that cell
    motion.move(HALF_CELL - (FULL_CELL - SENSING_POSITION), SEARCH_SPEED, 0, SEARCH_ACCELERATION);
    mouse.turn_IP180();
    reporter.log_action_status('-', ' ', m_location, m_heading);
    sensors.disable();
    Serial.println();
    Serial.println(F("Arrived!  "));
    delay(250);
=======
  /****************************************************************************/
  bool getRandomBool() {
    return rand() % 2 == 0;
  }

  /****************************************************************************/
  // when searching the maze select a random direction for the next cell
  uint8_t randomHeading() {
    uint8_t turnDirection;
    bool leftWall = sensors.see_left_wall;
    bool rightWall = sensors.see_right_wall;
    bool frontWall = sensors.see_front_wall;

    if (leftWall && rightWall && frontWall) {
      turnDirection = BACK;
    } else if (leftWall && rightWall) {
      turnDirection = AHEAD;
    } else if (rightWall && frontWall) {
      turnDirection = LEFT;
    } else if (leftWall) {
      if (getRandomBool()) {
        turnDirection = RIGHT;
      } else {
        turnDirection = AHEAD;
      }
    } else if (rightWall) {
      if (getRandomBool()) {
        turnDirection = LEFT;
      } else {
        turnDirection = AHEAD;
      }
    } else {
      if (getRandomBool()) {
        turnDirection = LEFT;
      } else {
        turnDirection = RIGHT;
      }
    }

    return turnDirection;
  }

  /****************************************************************************/
  void wander_to(Location target) {
    target = Location(16, 16);
    Serial.println(F("Wandering..."));
    m_handStart = true;
    m_location = START;
    m_heading = NORTH;
    maze.initialise();
    sensors.wait_for_user_start();
    sensors.enable();
    motion.reset_drive_system();
    sensors.set_steering_mode(STEERING_OFF);
    motion.move(BACK_WALL_TO_CENTER, SEARCH_SPEED, SEARCH_SPEED, SEARCH_ACCELERATION);
    motion.set_position(HALF_CELL);
    Serial.println(F("Off we go..."));
    motion.wait_until_position(SENSING_POSITION);
    // at the start of this loop we are always at the sensing point
    while (m_location != target) {
      if (switches.button_pressed()) {
        break;
      }
      Serial.println();
      reporter.log_action_status('-', ' ', m_location, m_heading);
      sensors.set_steering_mode(STEER_NORMAL);
      m_location = m_location.neighbour(m_heading);
      update_map();
      Serial.write(' ');
      Serial.write('|');
      Serial.write(' ');
      char action = 'W';
      uint8_t hdg = randomHeading();
      if (hdg == LEFT) {
        turn_left();
        action = 'L';
      } else if (hdg == AHEAD) {
        move_ahead();
        action = 'F';
      } else if (hdg == RIGHT) {
        turn_right();
        action = 'R';
      } else {
        turn_back();
        action = 'B';
      }
      reporter.log_action_status(action, ' ', m_location, m_heading);
    }
    // we are entering the target cell so come to an orderly
    // halt in the middle of that cell
    stop_at_center();
    Serial.println();
    Serial.println(F("Arrived!  "));
    delay(250);
    sensors.disable();
>>>>>>> ffea99a7
    motion.reset_drive_system();
    sensors.set_steering_mode(STEERING_OFF);
  }

<<<<<<< HEAD
=======
  /****************************************************************************/
>>>>>>> ffea99a7
  /***
   * run_to should take the mouse to the target cell by whatever
   * fast means it has. There is no mapping done, just the motion.
   *
   * It should be assumed that the maze is flooded using the CLOSED mask
   * so that the route is safe.
   *
   * run_to must calculate the path itself. This may be either by
   * pre-calculation to generate a series of operations or the path
   * may be calculated on-the-fly using the cost map from the flood.
   *
   * On entry, the mouse will know its location and heading so the
   * first operation will be to turn to face the right way for
   * the initial move. All paths will start with a straight.
   *
   * If the function is called with handstart set true, you can
   * assume that the mouse is already backed up to the wall behind.
   *
   * On exit, the mouse will be centered in the target cell still
   * facing in the direction it entered that cell. This will
   * always be one of the four cardinal directions NESW
   */
  void run_to(Location target) {
    (void)target;
    //// Not implemented
  }

  /****************************************************************************/
  void turn_to_face(Heading newHeading) {
    unsigned char hdgChange = (newHeading + HEADING_COUNT - m_heading) % HEADING_COUNT;
    switch (hdgChange) {
      case AHEAD:
        break;
      case RIGHT:
        turn_IP90R();
        break;
      case BACK:
        turn_IP180();
        break;
      case LEFT:
        turn_IP90L();
        break;
    }
    m_heading = newHeading;
  }

  /****************************************************************************/
  void update_map() {
    bool leftWall = sensors.see_left_wall;
    bool frontWall = sensors.see_front_wall;
    bool rightWall = sensors.see_right_wall;
    char w[] = "--- ";
    if (leftWall) {
      w[0] = 'L';
    };
    if (frontWall) {
      w[1] = 'F';
    };
    if (rightWall) {
      w[2] = 'R';
    };
    Serial.print(w);
    switch (m_heading) {
      case NORTH:
        maze.update_wall_state(m_location, NORTH, frontWall ? WALL : EXIT);
        maze.update_wall_state(m_location, EAST, rightWall ? WALL : EXIT);
        maze.update_wall_state(m_location, WEST, leftWall ? WALL : EXIT);
        break;
      case EAST:
        maze.update_wall_state(m_location, EAST, frontWall ? WALL : EXIT);
        maze.update_wall_state(m_location, SOUTH, rightWall ? WALL : EXIT);
        maze.update_wall_state(m_location, NORTH, leftWall ? WALL : EXIT);
        break;
      case SOUTH:
        maze.update_wall_state(m_location, SOUTH, frontWall ? WALL : EXIT);
        maze.update_wall_state(m_location, WEST, rightWall ? WALL : EXIT);
        maze.update_wall_state(m_location, EAST, leftWall ? WALL : EXIT);
        break;
      case WEST:
        maze.update_wall_state(m_location, WEST, frontWall ? WALL : EXIT);
        maze.update_wall_state(m_location, NORTH, rightWall ? WALL : EXIT);
        maze.update_wall_state(m_location, SOUTH, leftWall ? WALL : EXIT);
        break;
      default:
        // This is an error. We should handle it.
        break;
    }
  }

  /****************************************************************************/
  /***
   * The mouse is expected to be in the start cell heading NORTH
   * The maze may, or may not, have been searched.
   * There may, or may not, be a solution.
   *
   * This simple searcher will just search to goal, turn around and
   * search back to the start. At that point there will be a route
   * but it is unlikely to be optimal.
   *
   * the mouse can run this route by creating a path that does not
   * pass through unvisited cells.
   *
   * A better searcher will continue until a path generated through all
   * cells, regardless of visited state, does not pass through any
   * unvisited cells.
   *
   * The return value is not currently used but could indicate whether
   * the maze is 'solved'. That is, whether there is any need to search
   * further.
   *
   */
  int search_maze() {
    sensors.wait_for_user_start();
    Serial.println(F("Search TO"));
    m_handStart = true;
    m_location = START;
    m_heading = NORTH;
    search_to(maze.goal());
    maze.flood(START);

    Heading best_direction = maze.heading_to_smallest(m_location, m_heading);
    turn_to_face(best_direction);
    m_handStart = false;
    search_to(START);
    turn_to_face(NORTH);
    motion.stop();
    motion.disable_drive();
    return 0;
  }
  int search_maze_two() {
    sensors.wait_for_user_start();
    Serial.println(F("Search TO"));
    m_handStart = true;
    m_location = START;
    m_heading = NORTH;
    search_to_two(maze.goal());

    /*
    maze.flood(START);

    Heading best_direction = maze.heading_to_smallest(m_location, m_heading);
    turn_to_face(best_direction);
    m_handStart = false;
    search_to(START);
    turn_to_face(NORTH);
    */
    motion.stop();
    motion.disable_drive();
    return 0;
  }

  //***************************************************************************//
  //************  BELOW HERE ARE VARIOUS TEST FUNCTIONS ***********************//
  //********** THEY ARE NOT ESSENTIAL TO THE BUSINESS OF **********************//
  //******** SOLVING THE MAZE BUT THEY MAY HELP WITH SETUP ********************//
  //***************************************************************************//

  /***
   * Visual feedback by flashing the LED indicators
   */
  void blink(int count) {
    for (int i = 0; i < count; i++) {
      digitalWrite(LED_USER, 1);
      digitalWrite(LED_BUILTIN, 1);
      delay(100);
      digitalWrite(LED_USER, 0);
      digitalWrite(LED_BUILTIN, 0);
      delay(100);
    }
  }

  /***
   * just sit in a loop, flashing lights waiting for the button to be pressed
   */
  void panic() {
    while (!switches.button_pressed()) {
      blink(1);
    }
    switches.wait_for_button_release();
    digitalWrite(LED_BUILTIN, 0);
  }

  /***
   * You may want to log the front sensor readings as a function of distance
   * from the wall. This function does that. Place the robot hard up against
   * a wall ahead and run the command. You will get a table of values for
   * the sensors as a function of distance.
   *
   */
  void conf_log_front_sensor() {
    sensors.enable();
    motion.reset_drive_system();
    reporter.front_sensor_track_header();
    motion.start_move(-200, 100, 0, 500);
    while (not motion.move_finished()) {
      reporter.front_sensor_track();
    }
    motion.reset_drive_system();
    motion.disable_drive();
    sensors.set_steering_mode(STEERING_OFF);
    sensors.disable();
  }

  /**
   * By turning in place through 360 degrees, it should be possible to get a
   * sensor calibration for all sensors?
   *
   * At the least, it will tell you about the range of values reported and help
   * with alignment, You should be able to see clear maxima 180 degrees apart as
   * well as the left and right values crossing when the robot is parallel to
   * walls either side.
   *
   * Use either the normal report_sensor_track() for the normalised readings
   * or report_sensor_track_raw() for the readings straight off the sensor.
   *
   * Sensor sensitivity should be set so that the peaks from raw readings do
   * not exceed about 700-800 so that there is enough headroom to cope with
   * high ambient light levels.
   *
   * @brief turn in place while streaming sensors
   */

  void conf_sensor_spin_calibrate() {
    int side = sensors.wait_for_user_start();  // cover front sensor with hand to start
    bool use_raw = (side == LEFT_START) ? true : false;
    sensors.enable();
    motion.reset_drive_system();
    sensors.set_steering_mode(STEERING_OFF);
    reporter.report_sensor_track_header();
    motion.start_turn(360, 180, 0, 1800);
    while (not motion.turn_finished()) {
      reporter.report_radial_track(use_raw);
      // reporter.print_wall_sensors();
    }
    reporter.report_radial_track(use_raw);
    motion.reset_drive_system();
    motion.disable_drive();
    delay(100);
  }

  /**
   * TODO: move this out to the mazerunner-setup code
   *
   * Edge detection test displays the position at which an edge is found when
   * the robot is travelling down a straight.
   *
   * Start with the robot backed up to a wall.
   * Runs forward for 150mm and records the robot position when the trailing
   * edge of the adjacent wall(s) is found.
   *
   * The value is only recorded to the nearest millimeter to avoid any
   * suggestion of better accuracy than that being available.
   *
   * Note that UKMARSBOT, with its back to a wall, has its wheels 43mm from
   * the cell boundary.
   *
   * This value can be used to permit forward error correction of the robot
   * position while exploring.
   *
   * @brief find sensor wall edge detection positions
   */

  void conf_edge_detection() {
    bool left_edge_found = false;
    bool right_edge_found = false;
    int left_edge_position = 0;
    int right_edge_position = 0;
    int left_max = 0;
    int right_max = 0;
    sensors.wait_for_user_start();  // cover front sensor with hand to start
    sensors.enable();
    delay(100);
    motion.reset_drive_system();
    sensors.set_steering_mode(STEER_NORMAL);
    Serial.println(F("Edge positions:"));
    motion.start_move(FULL_CELL * 4, 500, 0, 1000);
    while (not motion.move_finished()) {
      if (sensors.lss.value > left_max) {
        left_max = sensors.lss.value;
      }

      if (sensors.rss.value > right_max) {
        right_max = sensors.rss.value;
      }

      if (not left_edge_found) {
        if (sensors.lss.value < left_max / 2) {
          left_edge_position = int(0.5 + motion.position());
          left_edge_found = true;
        }
      }
      if (not right_edge_found) {
        if (sensors.rss.value < right_max / 2) {
          right_edge_position = int(0.5 + motion.position());
          right_edge_found = true;
        }
      }
      delay(5);
    }
    Serial.println(encoders.robot_distance());
    Serial.print(F("Left: "));
    if (left_edge_found) {
      Serial.print(BACK_WALL_TO_CENTER + left_edge_position);
    } else {
      Serial.print('-');
    }

    Serial.print(F("  Right: "));
    if (right_edge_found) {
      Serial.print(BACK_WALL_TO_CENTER + right_edge_position);
    } else {
      Serial.print('-');
    }
    Serial.println();
    motion.reset_drive_system();
    sensors.set_steering_mode(STEERING_OFF);
    sensors.disable();
    delay(100);
  }

  /***
   * A basic function to let you test the configuration of the SS90Ex turns.
   *
   * These are the turns used during the search of the maze and need to be
   * accurate and repeatable.
   *
   * You may need to spend some time with this function to get the turns
   * just right.
   *
   * NOTE: that the turn parameters are stored in the robot config file
   * NOTE: that the left and right turns are likely to be different.
   *
   */
  void test_SS90E() {
    // note that changes to the speeds are likely to affect
    // the other turn parameters
    uint8_t side = sensors.wait_for_user_start();
    motion.reset_drive_system();
    sensors.set_steering_mode(STEERING_OFF);
    // move to the boundary with the next cell
    float distance = BACK_WALL_TO_CENTER + HALF_CELL;
    motion.move(distance, SEARCH_TURN_SPEED, SEARCH_TURN_SPEED, SEARCH_ACCELERATION);
    motion.set_position(FULL_CELL);

    if (side == RIGHT_START) {
      turn_smooth(SS90ER);
    } else {
      turn_smooth(SS90EL);
    }
    // after the turn, estimate the angle error by looking for
    // changes in the side sensor readings
    int sensor_left = sensors.lss.value;
    int sensor_right = sensors.rss.value;
    // move two cells. The resting position of the mouse have the
    // same offset as the turn ending
    motion.move(2 * FULL_CELL, SEARCH_TURN_SPEED, 0, SEARCH_ACCELERATION);
    sensor_left -= sensors.lss.value;
    sensor_right -= sensors.rss.value;
    reporter.print_justified(sensor_left, 5);
    reporter.print_justified(sensor_right, 5);
    motion.reset_drive_system();
    sensors.set_steering_mode(STEERING_OFF);
  }

  /***
   * loop until the user button is pressed while
   * pumping out sensor readings. The first four numbers are
   * the raw readings, the next four are normalised then there
   * are two values for the sum and difference of the front sensors
   *
   * The advanced user might use this as a start for auto calibration
   */
  void show_sensor_calibration() {
    reporter.wall_sensor_header();
    sensors.enable();
    while (not switches.button_pressed()) {
      reporter.print_wall_sensors();
    }
    switches.wait_for_button_release();
    Serial.println();
    delay(200);
    sensors.disable();
  }

  void show_encoders_once() {
    reporter.encoders_header();
    reporter.print_encoders();
    Serial.println();
  }

  void show_encoders() {
    reporter.encoders_header();
    while (not switches.button_pressed()) {
      reporter.print_encoders();
    }
    switches.wait_for_button_release();
    Serial.println();
  }

  /***
   * Move forward 1m to allow for calibration of the drive system
   */
  void fwd_1m() {
    reporter.print_justified(encoders.robot_distance(), 5);
    reporter.print_justified(encoders.robot_angle(), 5);
    Serial.println();
    uint8_t side = sensors.wait_for_user_start();
    motion.reset_drive_system();
    sensors.set_steering_mode(STEERING_OFF);
    // move to the boundary with the next cell
    motion.move(1000, SEARCH_SPEED, 0, SEARCH_ACCELERATION);

    reporter.print_justified(encoders.robot_distance(), 5);
    reporter.print_justified(encoders.robot_angle(), 5);
    Serial.println();
    motion.reset_drive_system();
    sensors.set_steering_mode(STEERING_OFF);
  }

 private:
  Heading m_heading;
  Location m_location;
  bool m_handStart = false;
};

#endif  // MOUSE_H<|MERGE_RESOLUTION|>--- conflicted
+++ resolved
@@ -56,7 +56,6 @@
     m_heading = NORTH;
   }
 
-<<<<<<< HEAD
   /* Walls Detected */
 
   /* Testbed function*/
@@ -99,9 +98,7 @@
     motion.reset_drive_system();
   }
 
-=======
   //***************************************************************************//
->>>>>>> ffea99a7
   /**
    * change the mouse heading but do not physically turn
    */
@@ -533,7 +530,6 @@
     sensors.set_steering_mode(STEERING_OFF);
   }
 
-<<<<<<< HEAD
   void search_to_two(Location target) {
     maze.flood(target);
     delay(200);
@@ -602,7 +598,10 @@
     Serial.println();
     Serial.println(F("Arrived!  "));
     delay(250);
-=======
+    motion.reset_drive_system();
+    sensors.set_steering_mode(STEERING_OFF);
+  }
+
   /****************************************************************************/
   bool getRandomBool() {
     return rand() % 2 == 0;
@@ -698,15 +697,11 @@
     Serial.println(F("Arrived!  "));
     delay(250);
     sensors.disable();
->>>>>>> ffea99a7
-    motion.reset_drive_system();
-    sensors.set_steering_mode(STEERING_OFF);
-  }
-
-<<<<<<< HEAD
-=======
+    motion.reset_drive_system();
+    sensors.set_steering_mode(STEERING_OFF);
+  }
+
   /****************************************************************************/
->>>>>>> ffea99a7
   /***
    * run_to should take the mouse to the target cell by whatever
    * fast means it has. There is no mapping done, just the motion.
