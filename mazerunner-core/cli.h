/******************************************************************************
 * Project: mazerunner-core                                                   *
 * -----                                                                      *
 * Copyright 2022 - 2023 Peter Harrison, Micromouseonline                     *
 * -----                                                                      *
 * Licence:                                                                   *
 *     Use of this source code is governed by an MIT-style                    *
 *     license that can be found in the LICENSE file or at                    *
 *     https://opensource.org/licenses/MIT.                                   *
 ******************************************************************************/

#ifndef CLI_H_
#define CLI_H_

#include <Arduino.h>
#include <stdint.h>
#include "config.h"
#include "maze.h"
#include "mouse.h"
#include "reporting.h"
#include "sensors.h"

const int MAX_ARGC = 16;
#define MAX_DIGITS 8

/***
 * The Args class is little more than an array of pointers to strings and a counter.
 * Input lines can be parsed into tokens and each token ha its location stored in
 * the array.
 *
 * During command line processing, a temporary instance of Args will be created
 * on the stack and a reference to that passed around to any methds that may
 * need to see the contents. Control eventually returns to the function that
 * created the instance and when that terminates, the information is lost. This
 * means that memory is only used when needed but bear in mind that the instance
 * uses an extra 34 bytes on the stack.
 *
 * For convenience when debugging, there is a method that displays all the tokens
 * on one line.
 *
 */
struct Args {
  char *argv[MAX_ARGC];
  int argc = 0;
  void print() const {
    for (int i = 0; i < argc; i++) {
      Serial.print(argv[i]);
      Serial.print(' ');
    }
    Serial.println();
  }
};

/***
 * Scan a character array for an integer.
 * Begin scan at line[pos]
 * Assumes no leading spaces.
 * Stops at first non-digit.
 * MODIFIES pos so that it points to the first non-digit
 * MODIFIES value ONLY IF a valid integer is converted
 * RETURNS  the number of digits found and converted
 *
 * optimisations are possible but may not be worth the effort
 */
inline uint8_t read_integer(const char *line, int &value) {
  char *ptr = (char *)line;
  char c = *ptr++;
  bool is_minus = false;
  uint8_t digits = 0;
  if (c == '-') {
    is_minus = true;
    c = *ptr++;
  }
  int32_t number = 0;
  while (c >= '0' and c <= '9') {
    if (digits++ < MAX_DIGITS) {
      number = 10 * number + (c - '0');
    }
    c = *ptr++;
  }
  if (digits > 0) {
    value = is_minus ? -number : number;
  }
  return digits;
}

/***
 * Scan a character array for a float.
 * This is a much simplified and limited version of the library function atof()
 * It will not convert exponents and has a limited range of valid values.
 * They should be more than adequate for the robot parameters however.
 * Begin scan at line[pos]
 * Assumes no leading spaces.
 * Only scans MAX_DIGITS characters
 * Stops at first non-digit, or decimal point.
 * MODIFIES pos so that it points to the first character after the number
 * MODIFIES value ONLY IF a valid float is converted
 * RETURNS  the number of digits found an converted
 *
 * optimisations are possible but may not be worth the effort
 */
uint8_t read_float(const char *line, float &value) {
  char *ptr = (char *)line;
  char c = *ptr++;
  uint8_t digits = 0;

  bool is_minus = false;
  if (c == '-') {
    is_minus = true;
    c = *ptr++;
  }

  uint32_t a = 0.0;
  int exponent = 0;
  while (c >= '0' and c <= '9') {
    if (digits++ < MAX_DIGITS) {
      a = a * 10 + (c - '0');
    }
    c = *ptr++;
  };
  if (c == '.') {
    c = *ptr++;
    while (c >= '0' and c <= '9') {
      if (digits++ < MAX_DIGITS) {
        a = a * 10 + (c - '0');
        exponent = exponent - 1;
      }
      c = *ptr++;
    }
  }
  float b = a;
  while (exponent < 0) {
    b *= 0.1;
    exponent++;
  }
  if (digits > 0) {
    value = is_minus ? -b : b;
  }
  return digits;
}

// #define MAX_DIGITS 8
const int INPUT_BUFFER_SIZE = 32;

class CommandLineInterface {
 public:
  /***
   * Read characters from the serial port into the buffer.
   * return true if there is a complete line available
   * return false if not.
   *
   * Input is echoed back through the serial port and can be
   * edited by the user using the backspace key. Accepted
   * characters are converted to upper case for convenience.
   *
   * Lines are terminated with a LINEFEED character which is
   * echoed but not placed in the buffer.
   *
   * All printiable characters are placed in a buffer with a
   * maximum length of just 32 characters. You could make this
   * longer but there should be little practical need.
   *
   * All other characters are ignored.
   *
   */
  const char BACKSPACE = 0x08;
  bool read_serial() {
    while (Serial.available()) {
      char c = Serial.read();
      if (c == '\r') {
        Serial.println();
        return true;
      } else if (c == BACKSPACE) {
        if (m_index > 0) {
          m_buffer[m_index] = 0;
          m_index--;
          Serial.print(c);  // backspace only moves the cursor
          Serial.print(' ');
          Serial.print(c);
        }
      } else if (isPrintable(c)) {
        c = toupper(c);
        Serial.print(c);
        if (m_index < INPUT_BUFFER_SIZE - 1) {
          m_buffer[m_index++] = c;
          m_buffer[m_index] = 0;
        }
      } else {
        // drop the character silently
      }
    }
    return false;
  }

  /***
   * Input lines are parsed into a number of space-separated
   * tokens which are stored in an argument structure, Args.
   *
   * After tokenising, the arguments are examined and processed.
   *
   * Single character commands are handled separately for simplicity.
   *
   * Commands that consist of more than one token have their own
   * handler which executes a function that is passed a reference to
   * the list of tokens as an argument.
   *
   * Once a command line has been dealt with, the input buffer is
   * cleared. That means that new characters that arrive while a
   * function is executing will be lost. A side effect of that
   * is that commands cannot be aborted over the serial link.
   *
   * NOTES:
   *    - serial input is dealt with by polling so you must
   *      frequently check for new input in the main program loop.
   *    - tokenising modifies the input buffer so no extra storage space
   *      is used.
   *
   */
  void interpret_line() {
    Args args;
    if (get_tokens(args) > 0) {
      if (strlen(args.argv[0]) == 1) {
        run_short_cmd(args);
      } else {
        run_long_cmd(args);
      }
    }
    clear_input();
    prompt();
  }

  /***
   * Tokenising is a process where the input buffer is examined
   * for separators that divide one string from another. Here
   * the separator is a space character, a comma or an '=' sign.
   * consecutive separators are treated as one.
   *
   * The start of each separate string is recorded in an array
   * in the Args structure and a null character is placed at its
   * end. In this way, the original string gets to look like a
   * sequence of shorter strings - the tokens. The argv array
   * is a list of where each starts and you can think if it as
   * aan array of strings. The argc element keeps count of how
   * many tokens were found.
   *
   * TODO: this creates an Args instance on the stack then
   * copies it back to the caller which seems wasteful as the stack
   * will grow by two times the size of Args. There should be a
   * better way. Perhaps the caller could create the instance and
   * pass a reference to it.
   *
   *
   */
  int get_tokens(Args &args) {
    char *line = m_buffer;
    char *token;
    args.argc = 0;  // just to be safe
    for (token = strtok(line, " ,="); token != NULL; token = strtok(NULL, " ,=")) {
      args.argv[args.argc] = token;
      args.argc++;
      if (args.argc >= MAX_ARGC)
        break;
    }
    return args.argc;
  }

  /***
   * Run a complex command. These all start with a string with more than
   * one character in ti and have optional arguments.
   *
   * The arguments will be passed on to the robot.
   *
   * e.g. 'TURN 4 500 1000 3000' might mean:
   *  - perform a turn test
   *  - pass integer arguments 500,1000,3000
   *
   */
  void run_long_cmd(const Args args) {
    if (strcmp("HELP", args.argv[0]) == 0) {
      help();
    } else if (strcmp("SEARCH", args.argv[0]) == 0) {
      int x = 0;
      int y = 0;
      if (!read_integer(args.argv[1], x)) {
        x = 7;
      };

      if (!read_integer(args.argv[2], y)) {
        y = 7;
      };
      mouse.search_to(Location(x, y));
    }
  }

  /***
   * Simple commands represented by a single character
   *
   */
  void run_short_cmd(const Args &args) {
    char c = args.argv[0][0];
    switch (c) {
      case '?':
        help();
        break;
      case 'X':
        Serial.println(F("Reset Maze"));
        maze.initialise();
        break;
      case 'W':
        reporter.print_maze(PLAIN);
        break;
      case 'C':
        reporter.print_maze(COSTS);
        break;
      case 'D':
        reporter.print_maze(DIRS);
        break;
      case 'B':
        Serial.print(F("Battery: "));
        Serial.print(battery.voltage(), 2);
        Serial.print(F(" Volts\n"));
        break;
      case 'S':
        sensors.enable();
        delay(10);
        reporter.print_wall_sensors();
        sensors.disable();
        break;
      case 'F': {
        // simulate the function switches
        int function = -1;
        int digits = read_integer(args.argv[1], function);
        if (digits) {
          run_function(function);
        }
      }
      default:
        break;
    }
  }

  /**
   * These are the actions associated with the function switches on UKMARSBOT
   *
   * The switches are set to one of 16 combinations. Combination 0 (zero) is
   * ignored so that there is a 'safe' state where the robot will not do anything
   * unexpected.
   *
   * The function can handle any number of additional functions if called as a
   * result of a command line input like 'F 45'. Otherwise, a command like 'F 1'
   * is equivalent to selecting 1 on te function switches and then pressing
   * the 'start' button.
   *
   */
  void run_function(int cmd) {
    if (cmd == 0) {
      return;
    }
    switch (cmd) {
      case 1:
        mouse.show_sensor_calibration();
        break;
      case 2:
        mouse.search_maze();
        break;
      case 3: {
        mouse.follow_to(maze.goal());
      } break;
      case 4:

        break;
      case 5:
<<<<<<< HEAD

=======
        mouse.wander_to(Location(20, 20));  // not implemented
>>>>>>> ffea99a7
        break;
      case 6:
        mouse.conf_edge_detection();
        break;
      case 7:
        mouse.conf_sensor_spin_calibrate();
        break;
      case 8:
        mouse.conf_log_front_sensor();
        break;
<<<<<<< HEAD
      case 9:
        // mouse.show_encoders();
        mouse.show_encoders_once();
        break;
      case 10:
        mouse.fwd_1m();
        break;
      case 11:
        mouse.test_SS90E();
        break;
      case 12:
        mouse.turn_IP90();
        break;
      case 13:
        mouse.turn_IP180();
        break;
      case 14:
        break;
      case 15:
        mouse.svb_test();
        break;
      case 16:
        mouse.search_maze_two();
        break;
=======

      case 9:
        mouse.run(4 * FULL_CELL);
        ;
        break;

>>>>>>> ffea99a7
      default:
        // just to be safe...
        sensors.disable();
        motion.reset_drive_system();
        sensors.set_steering_mode(STEERING_OFF);
        break;
    }
  }

  void clear_input() {
    m_index = 0;
    m_buffer[m_index] = 0;
  }

  void prompt() {
    Serial.println();
    Serial.print('>');
    Serial.print(' ');
  }

  /***
   * You may add a help text here but remember to keep it in
   * sync with what the robot acually does.
   *
   */
  void help() {
    Serial.println(F("?   : this text"));
    Serial.println(F("X   : reset maze"));
    Serial.println(F("W   : display maze walls"));
    Serial.println(F("C   : display maze costs"));
    Serial.println(F("D   : display maze with directions"));
    Serial.println(F("B   : show battery voltage"));
    Serial.println(F("S   : show sensor readings"));
    Serial.println(F("F n : Run user function n"));
    Serial.println(F("       0 = ---"));
    Serial.println(F("       1 = Sensor Static Calibration"));
    Serial.println(F("       2 = Search to the goal and back"));
    Serial.println(F("       3 = Follow a wall to the goal"));
<<<<<<< HEAD
    Serial.println(F("       4 = "));
    Serial.println(F("       5 = "));
    Serial.println(F("       6 = Test Edge Detect Position"));
    Serial.println(F("       7 = Sensor Spin Calibration"));
    Serial.println(F("       8 = Log Front sensor as we reverse away from wall"));
    Serial.println(F("       9 = Show distance and turn values from encoders"));
    Serial.println(F("      10 = Move forward 1000mm"));
    Serial.println(F("      11 = Moving turn (SS90)"));
    Serial.println(F("      12 = In-place turn (IP90)"));
    Serial.println(F("      13 = In-place turn (IP180"));
=======
    Serial.println(F("       4 = Test SS90E Turn"));
    Serial.println(F("       5 = Wander"));
    Serial.println(F("       6 = Test Edge Detect Position"));
    Serial.println(F("       7 = Sensor Spin Calibration"));
    Serial.println(F("       8 = Get Front Sensor table"));
    Serial.println(F("       9 = move forward 4 cells"));
    Serial.println(F("      10 = "));
    Serial.println(F("      11 = "));
    Serial.println(F("      12 = "));
    Serial.println(F("      13 = "));
>>>>>>> ffea99a7
    Serial.println(F("      14 = "));
    Serial.println(F("      15 = Vance"));
    Serial.println(F("      16 = Search Maxe using IP turns"));
    Serial.println(F("SEARCH x y : search to location (x,y)"));
    Serial.println(F("HELP       : this text"));
  }

 private:
  char m_buffer[INPUT_BUFFER_SIZE] = {0};
  uint8_t m_index = 0;
};

extern CommandLineInterface cli;

#endif /* UI_H_ */<|MERGE_RESOLUTION|>--- conflicted
+++ resolved
@@ -370,11 +370,7 @@
 
         break;
       case 5:
-<<<<<<< HEAD
-
-=======
         mouse.wander_to(Location(20, 20));  // not implemented
->>>>>>> ffea99a7
         break;
       case 6:
         mouse.conf_edge_detection();
@@ -385,7 +381,6 @@
       case 8:
         mouse.conf_log_front_sensor();
         break;
-<<<<<<< HEAD
       case 9:
         // mouse.show_encoders();
         mouse.show_encoders_once();
@@ -410,14 +405,12 @@
       case 16:
         mouse.search_maze_two();
         break;
-=======
 
       case 9:
         mouse.run(4 * FULL_CELL);
         ;
         break;
 
->>>>>>> ffea99a7
       default:
         // just to be safe...
         sensors.disable();
@@ -456,29 +449,16 @@
     Serial.println(F("       1 = Sensor Static Calibration"));
     Serial.println(F("       2 = Search to the goal and back"));
     Serial.println(F("       3 = Follow a wall to the goal"));
-<<<<<<< HEAD
-    Serial.println(F("       4 = "));
-    Serial.println(F("       5 = "));
+    Serial.println(F("       4 = Test SS90E Turn"));
+    Serial.println(F("       5 = Wander"));
     Serial.println(F("       6 = Test Edge Detect Position"));
     Serial.println(F("       7 = Sensor Spin Calibration"));
-    Serial.println(F("       8 = Log Front sensor as we reverse away from wall"));
-    Serial.println(F("       9 = Show distance and turn values from encoders"));
+    Serial.println(F("       8 = Log Front sensor as we reverse away from wallGet Front Sensor table"));
+    Serial.println(F("       9 = Show distance and turn values from encodersmove forward 4 cells"));
     Serial.println(F("      10 = Move forward 1000mm"));
     Serial.println(F("      11 = Moving turn (SS90)"));
     Serial.println(F("      12 = In-place turn (IP90)"));
     Serial.println(F("      13 = In-place turn (IP180"));
-=======
-    Serial.println(F("       4 = Test SS90E Turn"));
-    Serial.println(F("       5 = Wander"));
-    Serial.println(F("       6 = Test Edge Detect Position"));
-    Serial.println(F("       7 = Sensor Spin Calibration"));
-    Serial.println(F("       8 = Get Front Sensor table"));
-    Serial.println(F("       9 = move forward 4 cells"));
-    Serial.println(F("      10 = "));
-    Serial.println(F("      11 = "));
-    Serial.println(F("      12 = "));
-    Serial.println(F("      13 = "));
->>>>>>> ffea99a7
     Serial.println(F("      14 = "));
     Serial.println(F("      15 = Vance"));
     Serial.println(F("      16 = Search Maxe using IP turns"));
