--- conflicted
+++ resolved
@@ -201,12 +201,7 @@
   bool process_serial_data() {
     while (Serial.available()) {
       char c = Serial.read();
-<<<<<<< HEAD
-      c = toupper(c);
-      if (c == '\r') {
-=======
       if (c == '\n') {
->>>>>>> df50728a
         Serial.println();
         Args args;
         if (tokenise(args, m_buffer) > 0) {
@@ -216,17 +211,7 @@
         prompt();
         return true;
       } else if (c == BACKSPACE) {
-<<<<<<< HEAD
         handle_backspace();
-=======
-        if (m_index > 0) {
-          m_index--;
-          m_buffer[m_index] = 0;
-          Serial.print(c);  // backspace only moves the cursor
-          Serial.print(' ');
-          Serial.print(c);
-        }
->>>>>>> df50728a
       } else if (isPrintable(c)) {
         add_to_buffer(c);
       }
