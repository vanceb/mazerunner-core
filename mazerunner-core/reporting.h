/******************************************************************************
 * Project: mazerunner-core                                                   *
 * -----                                                                      *
 * Copyright 2022 - 2023 Peter Harrison, Micromouseonline                     *
 * -----                                                                      *
 * Licence:                                                                   *
 *     Use of this source code is governed by an MIT-style                    *
 *     license that can be found in the LICENSE file or at                    *
 *     https://opensource.org/licenses/MIT.                                   *
 ******************************************************************************/

#ifndef REPORTER_H
#define REPORTER_H

#include <Arduino.h>
#include "encoders.h"
#include "maze.h"
#include "motion.h"
#include "motors.h"
#include "profile.h"
#include "sensors.h"

/***
 * While there is no absolute requirement for reporting in a micromouse or
 * similar robot, it can be of enormous help when setting up and debugging
 * the behaviour of the robot.
 *
 * The Reporter class and its supporting functions provide a number of pre-
 * written reports that let you observe things like controller state and
 * sensor readings. Many of these will be used a lot during development and
 * you can use any of them as a template for custom reports.
 *
 * Most commonly the only output device will be the normal Arduino Serial
 * device. However, if you have a second serial port or some other device such
 * as a serial logger you can divert reporter output to that. The method
 * set_printer() will change the destination for _all_ reporter output. Any
 * interaction on the command line interface will not be affected except, of
 * course a cli command that fires off a report may not see the output if you
 * have changed the reporter print device. You can switch devices as often
 * as you like.
 *
 * I would suggest that any interactive use might leave the reporter output
 * destination as Serial and you could switch it to a logger, for example,
 * at the start of a maze run.
 *
 * Although the Serial device on an Arduino normally requires the USB connection
 * UKMARSBOT has a connector specially intended for a cheap Bluetooth
 * module like the HC-05. This can be left plugged in all the time so that
 * reporting can be done while running. You could also connect a serial
 * logger to this port and record data throughout a contest run.
 *
 * Note that the Serial device has a 64 character buffer and, at 115200 baud
 * 64 characters will take about 6ms to go out over the wire.
 *
 * The BT connector also makes it possible to use the interactive Command
 * Line Interface while the robot is running.
 *
 */
const char dir_letters[] = "FRAL";
const char hdg_letters[] = "NESW";

//***************************************************************************//

/*
// For future expansion, suppose you have a list of operations
// as a set of defines like this:

#define OP_START_MOVE 0x05
#define OP_MAKE_MOVE 0x06
#define OP_STOP 0x07

// you might want to print their names not their values for
// debugging purposes. Use the stringify operator, #, like this

#define case_print(x)      \
  case (x):                \
    Serial.println(F(#x)); \
    break;

// and use a case statement to display the output
// remmeber that each identifier string ends up in flash

void print_name(int operation) {
  switch (operation) {
    case_print(OP_START_MOVE);
    case_print(OP_MAKE_MOVE);
    case_print(OP_STOP);
    default:
      Serial.println(F("UNKNOWN"));
  }
}
*/
//***************************************************************************//

enum MazeView { PLAIN, COSTS, DIRS };
//***************************************************************************//

static Stream& printer = Serial;

class Reporter;
extern Reporter reporter;
class Reporter {
  uint32_t s_start_time = millis();
  uint32_t s_report_time = millis();
  uint32_t s_report_interval = REPORTING_INTERVAL;

 public:
  void set_printer(Stream& stream) {
    printer = stream;
  }

  // simple formatting methods for printing maze costs
  void print_hex_2(unsigned char value) {
    if (value < 16) {
      printer.print('0');
    }
    printer.print(value, HEX);
  }

  void print_justified(int32_t value, int width) {
    int v = value;
    int w = width;
    w--;
    if (v < 0) {
      w--;
    }
    while (v /= 10) {
      w--;
    }
    while (w > 0) {
      printer.write(' ');
      --w;
    }
    printer.print(value);
  }

  /**
   * The profile reporter will send out a table of space separated
   * data so that the results can be saved to a file or imported to
   * a spreadsheet or other analyss software.
   *
   * Always send the header first because that restarts the elapsed
   * time count.
   *
   * The data includes
   *   time        - in milliseconds since the header was sent
   *   robotPos    - position in mm as reported by the encoders
   *   robotAngle  - angle in degrees as reported by the encoders
   *   fwdPos      - forward profiler setpoint in mm
   *   fwdSpeed    - forward profiler current speed in mm/s
   *   rotpos      - rotation profiler setpoint in deg
   *   rotSpeed    - rotation profiler current speed in deg/s
   *   fwdmVolts    - voltage sent to the motors for forward control
   *   rotmVolts    - voltage sent to the motors for rotation control
   *
   */
  void report_profile_header() {
    printer.println(F("time robotPos robotAngle fwdPos  fwdSpeed rotpos rotSpeed fwdmVolts rotmVolts"));
    s_start_time = millis();
    s_report_time = s_start_time;
  }

  void report_profile() {
    if (millis() >= s_report_time) {
      s_report_time += s_report_interval;
      print_justified(int(encoders.robot_distance()), 6);
      print_justified(int(encoders.robot_angle()), 6);
      print_justified(int(motion.position()), 6);
      print_justified(int(motion.velocity()), 6);
      print_justified(int(motion.angle()), 6);
      print_justified(int(motion.omega()), 6);
      print_justified(motors.get_fwd_millivolts(), 6);
      print_justified(motors.get_rot_millivolts(), 6);
      printer.println();
    }
  }

  //***************************************************************************//

  /***
   * The full sensor track report can be used to help calibrate the sensors and
   * check the operation of the steering.
   *
   * You could also use it to examine the sensor readings as walls are detected or lost.
   *
   * To avoid sending more data that is needed, the default is to send only the
   * normalised sensor readings. Call with the argument set true to see raw sensor
   * readings for calibration checks.
   *
   */
  void report_sensor_track_header() {
    printer.println(F(" time pos angle lfs lss rss rfs cte steer"));
    s_start_time = millis();
    s_report_time = s_start_time;
  }

  void report_sensor_track(bool use_raw = false) {
    if (millis() >= s_report_time) {
      s_report_time += s_report_interval;
      print_justified(int(millis() - s_start_time), 6);
      print_justified(int(encoders.robot_distance()), 6);
      print_justified(int(encoders.robot_angle()), 6);
      if (use_raw) {
        print_justified(sensors.lfs.raw, 6);
        print_justified(sensors.lss.raw, 6);
        print_justified(sensors.rss.raw, 6);
        print_justified(sensors.rfs.raw, 6);
      } else {
        print_justified(sensors.lfs.value, 6);
        print_justified(sensors.lss.value, 6);
        print_justified(sensors.rss.value, 6);
        print_justified(sensors.rfs.value, 6);
      }
      printer.print(' ');
      printer.print(sensors.get_cross_track_error());
      printer.print(' ');
      printer.print(sensors.get_steering_feedback());
      printer.println();
    }
  }

  void report_radial_track_header() {
    printer.println(F(" angle lfs lss rss rfs cte steer"));
    s_start_time = millis();
    s_report_time = s_start_time;
  }
  void report_radial_track(bool use_raw = false) {
    static int recorded_angle = INT16_MAX;
    int this_angle = (int)encoders.robot_angle();
    if (recorded_angle != this_angle) {
      recorded_angle = this_angle;
      print_justified(recorded_angle, 6);
      if (use_raw) {
        print_justified(sensors.lfs.raw, 6);
        print_justified(sensors.lss.raw, 6);
        print_justified(sensors.rss.raw, 6);
        print_justified(sensors.rfs.raw, 6);
      } else {
        print_justified(sensors.lfs.value, 6);
        print_justified(sensors.lss.value, 6);
        print_justified(sensors.rss.value, 6);
        print_justified(sensors.rfs.value, 6);
      }
      printer.print(' ');
      printer.print(sensors.get_cross_track_error());
      printer.print(' ');
      printer.print(sensors.get_steering_feedback());
      printer.println();
    }
  }

  void report_encoders() {
    print_justified(int(encoders.robot_distance()), 6);
    print_justified(int(encoders.robot_angle()), 6);
    printer.print(F(" | "));
    print_justified(encoders.m_total_left, 6);
    print_justified(encoders.m_total_right, 6);
    printer.println();
  }

  //***************************************************************************//

  /***
   * This specialised report is meant to be used when calibrating the forward
   * sensors. The robot would be placed up agains a wall ahead and commanded to
   * back up slowly for some fixed distance - 180mm seems appropriate. As it
   * backs up the sensor readings are transmitted so that you can build a table
   * of expected sensor readings against distance from the front wall. This
   * will be useful in setting up things like turn thresholds and to allow the
   * robot to adjust its position in a maze cell.
   *
   * In normal operation, UKMARSBOT has its front edge 22 mm from the wall ahead.
   *
   */

  void front_sensor_track_header() {
    printer.println(F(" dist front_sum front_diff, distance"));
  }

  void front_sensor_track() {
    static int position = INT16_MAX;
    if (position != (int)encoders.robot_distance()) {
      position = encoders.robot_distance();
      print_justified(position, 7);
      print_justified(sensors.get_front_sum(), 7);
      print_justified(sensors.get_front_diff(), 7);
      print_justified((int)sensors.get_distance(sensors.get_front_sum(), FRONT_LINEAR_CONSTANT), 7);
      printer.println();
    }
  }

  //***************************************************************************//

  /***
   * Mostly, you are likely to want to just stream out the current sensor readings
   * to a terminal while you check their values.
   *
   * This report does that, showing the raw and normalised values as well as the
   * sum and difference of the front sensors.
   *
   * This is possibly the most useful streamed information because you can use it
   * with the robot in a maze to get basic calibration values.
   *
   *
   */
  void wall_sensor_header() {
    printer.println(F("|           RAW            |          NORMALISED       |             |            |"));
    printer.println(F("|   lf_   ls_   rs_   rf_  |    lfs   lss   rss   rfs  |   sum diff  | front_dist |"));
  }

  void print_wall_sensors() {
    printer.print(F("|"));
    print_justified(sensors.lfs.raw, 6);
    print_justified(sensors.lss.raw, 6);
    print_justified(sensors.rss.raw, 6);
    print_justified(sensors.rfs.raw, 6);
    printer.print(F("  | "));
    print_justified(sensors.lfs.value, 6);
    print_justified(sensors.lss.value, 6);
    print_justified(sensors.rss.value, 6);
    print_justified(sensors.rfs.value, 6);
    printer.print(F("  | "));
    print_justified(sensors.get_front_sum(), 5);
    print_justified(sensors.get_front_diff(), 5);
    printer.print(F("  | "));
    print_justified((int)sensors.get_distance(sensors.get_front_sum(), FRONT_LINEAR_CONSTANT), 6);
    printer.print(F("     | "));
    printer.println();
  }

  /***
   * Encoders
   *
   * Print the encoder counts
   */
  void encoders_header() {
    printer.println(F("        FWD        |        ROT        "));
    printer.println(F("   chng      dist  |    chng    angl   "));
  }

  void print_encoders() {
    print_justified(encoders.robot_fwd_change(), 6);
    print_justified(encoders.robot_distance(), 6);
    printer.print(F("|"));
    print_justified(encoders.robot_rot_change(), 6);
    print_justified(encoders.robot_angle(), 6);
    printer.println();
  }

  // void

  //***************************************************************************//
  void print_walls() {
    if (sensors.see_left_wall) {
      printer.print('L');
    } else {
      printer.print('-');
    }
    if (sensors.see_front_wall) {
      printer.print('F');
    } else {
      printer.print('-');
    }
    if (sensors.see_right_wall) {
      printer.print('R');
    } else {
      printer.print('-');
    }
  }

  //***************************************************************************//
  /**
   * log_action_status outputs a formatted block of test to the serial device.
   * You could connect the Serial device to a BT radio or datalogger if you want.
   *
   * A typical block might look like this:
   *
   * {F [3,4]  N   227@ 175 }
   *  - ----- ---  ---  ---
   *  |   |    |    |     `---  Robot Position (mm)
   *  |   |    |     `--------  Front Sensor Sum
   *  |   |     `-------------  Heading
   *  |    `------------------  Current Cell
   *   ` ---------------------  Action
   *
   * During the search, several such blocks will be generated in each cell
   *
   * TODO: consider a structure that can be populated during the search loop
   *       and displayed in one line without the repetition of multiple blocks
   */
  /// @private  don't  show this in doxygen output
  //
  void log_action_status(char action, char note, Location location, Heading heading) {
    printer.print(action);
    printer.print(note);
    printer.print('[');
    print_justified(location.x, 2);
    printer.print(',');
    print_justified(location.y, 2);
    printer.print(',');
    if (heading < HEADING_COUNT) {
      printer.print(hdg_letters[heading]);
    } else {
      printer.print('!');
    }
<<<<<<< HEAD
    print_justified(sensors.lss.value, 4);
=======
    printer.print(']');
    printer.print(' ');
    print_walls();
    printer.print(' ');
>>>>>>> 5077a4fa
    print_justified(sensors.get_front_sum(), 4);
    print_justified(sensors.rss.value, 4);
    printer.print('@');
    print_justified((int)motion.position(), 4);
    printer.print(' ');
  }

  //***************************************************************************//
  void show_adc() {
    while (true) {
      sensors.enable();
      for (int i = 0; i < 4; i++) {
        print_justified(adc.get_raw(i), 5);
        printer.print(' ');
      }
      for (int i = 6; i < 8; i++) {
        print_justified(adc.get_dark(i), 5);
        printer.print(' ');
      }
      printer.println();
      delay(50);
    }
    sensors.disable();
  }

  //***************************************************************************//
  /**
   * Maze printing.
   *
   */
#define POST 'o'
#define ERR '?'
#define GAP F("   ")
#define H_WALL F("---")
#define H_EXIT F("   ")
#define H_UNKN F("···")
#define H_VIRT F("###")
#define V_WALL '|'
#define V_EXIT ' '
#define V_UNKN ':'
#define V_VIRT '#'

  void print_h_wall(uint8_t state) {
    if (state == EXIT) {
      printer.print(H_EXIT);
    } else if (state == WALL) {
      printer.print(H_WALL);
    } else if (state == VIRTUAL) {
      printer.print(H_VIRT);
    } else {
      printer.print(H_UNKN);
    }
  }
  void printNorthWalls(int y) {
    for (int x = 0; x < MAZE_WIDTH; x++) {
      printer.print(POST);
      WallInfo walls = maze.walls(Location(x, y));
      print_h_wall(walls.north & maze.get_mask());
    }
    printer.println(POST);
  }

  void printSouthWalls(int y) {
    for (int x = 0; x < MAZE_WIDTH; x++) {
      printer.print(POST);
      WallInfo walls = maze.walls(Location(x, y));
      print_h_wall(walls.south & maze.get_mask());
    }
    printer.println(POST);
  }

  void print_maze(int style = PLAIN) {
    const char dirChars[] = "^>v<* ";
    maze.flood(maze.goal());

    for (int y = MAZE_HEIGHT - 1; y >= 0; y--) {
      printNorthWalls(y);
      for (int x = 0; x < MAZE_WIDTH; x++) {
        Location location(x, y);
        WallInfo walls = maze.walls(location);
        uint8_t state = walls.west & maze.get_mask();
        if (state == EXIT) {
          printer.print(V_EXIT);
        } else if (state == WALL) {
          printer.print(V_WALL);
        } else if (state == VIRTUAL) {
          printer.print(V_VIRT);
        } else {
          printer.print(V_UNKN);
        }
        if (style == COSTS) {
          print_justified((int)maze.cost(location), 3);
        } else if (style == DIRS) {
          unsigned char direction = maze.heading_to_smallest(location, NORTH);
          if (location == maze.goal()) {
            direction = DIRECTION_COUNT;
          }
          char arrow = ' ';
          if (direction != BLOCKED) {
            arrow = dirChars[direction];
          }
          printer.print(' ');
          printer.print(arrow);
          printer.print(' ');
        } else {
          printer.print(GAP);
        }
      }
      printer.println(V_WALL);
    }
    printSouthWalls(0);
    printer.println();
  }
};

#endif<|MERGE_RESOLUTION|>--- conflicted
+++ resolved
@@ -403,14 +403,7 @@
     } else {
       printer.print('!');
     }
-<<<<<<< HEAD
     print_justified(sensors.lss.value, 4);
-=======
-    printer.print(']');
-    printer.print(' ');
-    print_walls();
-    printer.print(' ');
->>>>>>> 5077a4fa
     print_justified(sensors.get_front_sum(), 4);
     print_justified(sensors.rss.value, 4);
     printer.print('@');
